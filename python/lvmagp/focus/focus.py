--- conflicted
+++ resolved
@@ -62,7 +62,6 @@
 
     async def fine(
         self,
-<<<<<<< HEAD
         guess: float = 44,
         count: int = 3,
         step: float = 5.0,
@@ -73,19 +72,7 @@
             camnum = len((await self.telsubsys.agc.status()).keys())
 
             focus_series = [PhotometryFocusSeries(self._source_detection, radius_column=self.radius_column) for c in range(camnum)]
-=======
-        guess: float=None,
-        count: int = 2,
-        step: float = 1.0,
-        exposure_time: float = 1.0,
-        callback: Optional[Callable[..., None]] = None
-    ):
-        try:
-            if not guess:
-               guess = self.fine_guess
-                        
-            self._focus_series.reset()
->>>>>>> 90139931
+
 
             # define array of focus values to iterate
             if self.fine_offset:
